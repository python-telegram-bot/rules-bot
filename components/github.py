import logging
import re
import threading
import time
from typing import (
    Dict,
    NamedTuple,
    Union,
    Optional,
    no_type_check,
    List,
    Pattern,
    Tuple,
    Any,
    cast,
    Iterable,
)

from fuzzywuzzy import process, fuzz
from github3.repos.contents import Contents
from github3 import login, GitHub
<<<<<<< HEAD
from github3.exceptions import GitHubException, GitHubError
from github3.repos.commit import RepoCommit as GHCommit
=======
from github3.exceptions import GitHubException
from github3.git import Commit as GHCommit
>>>>>>> 49702ca9
from github3.repos import Repository as GHRepo
from github3.issues import Issue as GHIssue
from github3.structs import GitHubIterator
from telegram.ext import JobQueue

from components.const import (
    DEFAULT_REPO_OWNER,
    DEFAULT_REPO_NAME,
    PTBCONTRIB_REPO_NAME,
    EXAMPLES_URL,
)
from components.util import truncate_str


class RepoDict(Dict[str, GHRepo]):
    def __init__(self, owner: str, session: GitHub):
        super().__init__()
        self._owner = owner
        self._session = session

    def __missing__(self, key: str) -> GHRepo:
        if key not in self:
            self[key] = self._session.repository(self._owner, key)
        return self[key]

    def update_session(self, session: GitHub) -> None:
        self._session = session


class Commit:
    def __init__(self, commit: GHCommit, repository: GHRepo) -> None:
        self._commit = commit
        self._repository = repository

    @property
    def owner(self) -> str:
        return self._repository.owner.login

    @property
    def repo(self) -> str:
        return self._repository.name

    @property
    def sha(self) -> str:
        return self._commit.sha

    @property
    def url(self) -> str:
        return self._commit.html_url

    @property
    def title(self) -> str:
        return self._commit.commit['message']

    @property
    def author(self) -> str:
        return self._commit.author['login']


class Issue:
    def __init__(self, issue: GHIssue, repository: GHRepo) -> None:
        self._issue = issue
        self._repository = repository

    @property
    def type(self) -> str:
        return 'Issue' if not self._issue.pull_request_urls else 'PR'

    @property
    def owner(self) -> str:
        return self._repository.owner.login

    @property
    def repo(self) -> str:
        return self._repository.name

    @property
    def number(self) -> int:
        return self._issue.number

    @property
    def url(self) -> str:
        return self._issue.html_url

    @property
    def title(self) -> str:
        return self._issue.title

    @property
    def author(self) -> str:
        return self._issue.user.login


class PTBContrib(NamedTuple):
    name: str
    url: str


class GitHubIssues:
    def __init__(
        self, default_owner: str = DEFAULT_REPO_OWNER, default_repo: str = DEFAULT_REPO_NAME
    ) -> None:
        self.session = GitHub()
        self.default_owner = default_owner
        self.default_repo = default_repo

        self.logger = logging.getLogger(self.__class__.__qualname__)

        self.repos = RepoDict(self.default_owner, self.session)
        self.issues: Dict[int, Issue] = {}
        self.issue_iterator: Optional[Iterable[Issue]] = None
        self.ptbcontribs: Dict[str, PTBContrib] = {}
        self.issues_lock = threading.Lock()
        self.ptbcontrib_lock = threading.Lock()

    def set_auth(self, client_id: str, client_secret: str) -> None:
        self.session = login(client_id, client_secret)
        self.repos.update_session(self.session)

    def pretty_format(
        self,
        thing: Union[Issue, Commit, PTBContrib],
        short: bool = False,
        short_with_title: bool = False,
        title_max_length: int = 15,
    ) -> str:
        if isinstance(thing, Issue):
            return self.pretty_format_issue(
                thing,
                short=short,
                short_with_title=short_with_title,
                title_max_length=title_max_length,
            )
        if isinstance(thing, PTBContrib):
            return f'ptbcontrib/{thing.name}'
        return self.pretty_format_commit(
            thing,
            short=short,
            short_with_title=short_with_title,
            title_max_length=title_max_length,
        )

    def pretty_format_issue(
        self,
        issue: Issue,
        short: bool = False,
        short_with_title: bool = False,
        title_max_length: int = 15,
    ) -> str:
        # PR OwnerIfNotDefault/RepoIfNotDefault#9999: Title by Author
        # OwnerIfNotDefault/RepoIfNotDefault#9999 if short=True
        short_text = (
            f'{"" if issue.owner == self.default_owner else issue.owner + "/"}'
            f'{"" if issue.repo == self.default_repo else issue.repo}'
            f'#{issue.number}'
        )
        if short:
            return short_text
        if short_with_title:
            return f'{short_text}: {truncate_str(issue.title, title_max_length)}'
        return f'{issue.type} {short_text}: {issue.title} by {issue.author}'

    def pretty_format_commit(
        self,
        commit: Commit,
        short: bool = False,
        short_with_title: bool = False,
        title_max_length: int = 15,
    ) -> str:
        # Commit OwnerIfNotDefault/RepoIfNotDefault@abcdf123456789: Title by Author
        # OwnerIfNotDefault/RepoIfNotDefault@abcdf123456789 if short=True
        short_text = (
            f'{"" if commit.owner == self.default_owner else commit.owner + "/"}'
            f'{"" if commit.repo == self.default_repo else commit.repo}'
            f'@{commit.sha[:7]}'
        )
        if short:
            return short_text
        if short_with_title:
            return f'{short_text}: {truncate_str(commit.title, title_max_length)}'
        return f'Commit {short_text}: {commit.title} by {commit.author}'

    def get_issue(self, number: int, owner: str = None, repo: str = None) -> Optional[Issue]:
        if owner or repo:
            self.logger.info(
                'Getting issue %d for %s/%s',
                number,
                owner or self.default_owner,
                repo or self.default_repo,
            )
        try:
            if owner is not None:
                repository = self.session.repository(owner, repo or self.default_repo)
                gh_issue = repository.issue(number)
            else:
                repository = self.repos[repo or self.default_repo]
                if repo is None:
                    if issue := self.issues.get(number):
                        return issue
                    gh_issue = repository.issue(number)
                else:
                    gh_issue = repository.issue(number)
            issue = Issue(gh_issue, repository)

            if repo is None:
                self.issues[number] = issue

            return issue
        except GitHubException:
            return None

    @no_type_check
    def get_commit(
        self, sha: Union[int, str], owner: str = None, repo: str = None
    ) -> Optional[Commit]:
        if owner or repo:
            self.logger.info(
                'Getting commit %s for %s/%s',
                sha[:7],
                owner or self.default_owner,
                repo or self.default_repo,
            )
        try:
            if owner is not None:
                repository = self.session.repository(owner, repo or self.default_repo)
                gh_commit = repository.commit(sha)
            else:
                repository = self.repos[repo or self.default_repo]
                if repo is None:
                    if commit := self.issues.get(sha):
                        return commit
                    gh_commit = sha, repository.commit(sha)
                else:
                    gh_commit = repository.commit(sha)
            return Commit(gh_commit, repository)
        except GitHubException:
            return None

    def _job(self, job_queue: JobQueue) -> None:
        self.logger.info('Getting issues for default repo.')

        try:
            repo = self.repos[self.default_repo]
            if self.issue_iterator is None:
                self.issue_iterator = self.repos[self.default_repo].issues(state='all')
            else:
                # The GitHubIterator automatically takes care of passing the ETag
                # which reduces the number of API requests that count towards the rate limit
                cast(GitHubIterator, self.issue_iterator).refresh(True)

            for i, gh_issue in enumerate(self.issue_iterator):
                # Acquire lock so we don't add while a func (like self.search) is iterating over it
                # We do this for ever single issue instead of before the for-loop, because that
                # would block self.search during the loop which takes a while
                with self.issues_lock:
                    self.issues[gh_issue.number] = Issue(gh_issue, repo)
                # Sleeping a moment after 100 issues to give the API some rest - we're not in a
                # hurry. The 100 is the max. per page number and as of 2.0.0 what github3.py
                # uses. sleeping doesn't block the bot, as jobs run in their own thread.
                # This is outside the lock! (see above commit)
                if (i + 1) % 100 == 0:
                    self.logger.info('Done with %d issues. Sleeping a moment.', i + 1)
                    time.sleep(10)

            # Rerun in 20 minutes
            job_queue.run_once(lambda _: self._job(job_queue), 60 * 20)
        except GitHubException as exc:
            if 'rate limit' in str(exc):
                self.logger.warning('GH API rate limit exceeded. Retrying in 70 minutes.')
                job_queue.run_once(lambda _: self._job(job_queue), 60 * 70)
            else:
                self.logger.exception(
                    'Something went wrong fetching issues. Retrying in 10s.', exc_info=exc
                )
                job_queue.run_once(lambda _: self._job(job_queue), 10)

    def init_issues(self, job_queue: JobQueue) -> None:
        job_queue.run_once(lambda _: self._job(job_queue), 10)

    def _ptbcontrib_job(self, job_queue: JobQueue) -> None:
        self.logger.info('Getting ptbcontrib data.')

        try:
            files = cast(
                List[Tuple[str, Contents]],
                self.repos[PTBCONTRIB_REPO_NAME].directory_contents(PTBCONTRIB_REPO_NAME),
            )
            with self.ptbcontrib_lock:
                self.ptbcontribs.clear()
                self.ptbcontribs.update(
                    {
                        name: PTBContrib(name, content.html_url)
                        for name, content in files
                        if content.type == 'dir'
                    }
                )

            # Rerun in two hours minutes
            job_queue.run_once(lambda _: self._ptbcontrib_job(job_queue), 2 * 60 * 60)
        except GitHubException as exc:
            if 'rate limit' in str(exc):
                self.logger.warning('GH API rate limit exceeded. Retrying in 70 minutes.')
                job_queue.run_once(lambda _: self._ptbcontrib_job(job_queue), 60 * 70)
            else:
                self.logger.exception(
                    'Something went wrong fetching issues. Retrying in 10s.', exc_info=exc
                )
                job_queue.run_once(lambda _: self._ptbcontrib_job(job_queue), 10)

    def init_ptb_contribs(self, job_queue: JobQueue) -> None:
        job_queue.run_once(lambda _: self._ptbcontrib_job(job_queue), 5)

    def search(self, query: str) -> List[Issue]:
        def processor(str_or_issue: Union[str, Issue]) -> str:
            string = str_or_issue.title if isinstance(str_or_issue, Issue) else str_or_issue
            return string.strip().lower()

        # We don't care about the score, so return first element
        # This must not happen while updating the self.issues dict so acquire the lock
        with self.issues_lock:
            return [
                result[0]
                for result in process.extract(
                    query, self.issues, scorer=fuzz.partial_ratio, processor=processor, limit=1000
                )
            ]

    def search_ptbcontrib(self, query: str) -> List[PTBContrib]:
        def processor(str_or_contrib: PTBContrib) -> str:
            string = (
                str_or_contrib.name if isinstance(str_or_contrib, PTBContrib) else str_or_contrib
            )
            return string.strip().lower().replace('_', '')

        # We don't care about the score, so return first element
        # This must not happen while updating the self.issues dict so acquire the lock
        with self.ptbcontrib_lock:
            return [
                result[0]
                for result in process.extract(
                    query,
                    self.ptbcontribs,
                    scorer=fuzz.partial_ratio,
                    processor=processor,
                    limit=1000,
                )
            ]

    @staticmethod
    def _build_example_url(example_file_name: str) -> str:
        return f'{EXAMPLES_URL}#{example_file_name.replace(".", "")}'

    def get_examples_directory(self, pattern: Union[str, Pattern] = None) -> List[Tuple[str, str]]:
        if isinstance(pattern, str):
            effective_pattern: Optional[Pattern[Any]] = re.compile(pattern)
        else:
            effective_pattern = pattern

        files = cast(
            List[Tuple[str, Contents]],
            self.repos[self.default_repo].directory_contents('examples'),
        )
        if effective_pattern is None:
            return [(name, self._build_example_url(name)) for name, _ in files]
        return [
            (name, self._build_example_url(name))
            for name, _ in files
            if effective_pattern.search(name)
        ]


github_issues = GitHubIssues()<|MERGE_RESOLUTION|>--- conflicted
+++ resolved
@@ -19,13 +19,8 @@
 from fuzzywuzzy import process, fuzz
 from github3.repos.contents import Contents
 from github3 import login, GitHub
-<<<<<<< HEAD
-from github3.exceptions import GitHubException, GitHubError
+from github3.exceptions import GitHubException
 from github3.repos.commit import RepoCommit as GHCommit
-=======
-from github3.exceptions import GitHubException
-from github3.git import Commit as GHCommit
->>>>>>> 49702ca9
 from github3.repos import Repository as GHRepo
 from github3.issues import Issue as GHIssue
 from github3.structs import GitHubIterator
